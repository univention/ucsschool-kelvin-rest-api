.. :changelog:

.. The file can be read on the installed system at https://FQDN/ucsschool/kelvin/changelog

Changelog
---------

v1.5.5 (2022-05-31)
.........
* Enable log rotation of the Open Policy Agent (Bug #54247).
* Added documentation for the classes resource (Bug #52734).
* The validation was adapted to prevent invalid school names in multiserver environments (Bug #54793).
* An error has been fixed, which was raised by invalid UCS@school roles during the validation (Bug #54653).
* Updated descriptions of variables in the Swagger UI to fit the expected values and added JSON Examples to descriptions where needed (Bug #54739).
<<<<<<< HEAD
* Allow the creation of school classes without share (Bug #54875).
* Improve date validation error messages (Bug #54812).
* Add work group resource (Bug #54876).
=======
* Entering an invalid school URL does not result in HTTP error-code 422 instead of 500 (Bug #52895).
>>>>>>> f5e7c9c6

v1.5.4 (2022-04-27)
.........
* The valid date range is now specified (Bug #54668).
* A new App Setting was added to configure the amount CPU cores utilized by the UCS@school Kelvin REST API (Bug #54575).
* It is now possible to define multiple schools for users via PATCH and PUT requests (Bug #54481, Bug #54690).

v1.5.3 (2022-02-08)
...................
* Fixed token requests with authorized user and wrong password leading to ``HTTP 500`` (Bug #54431).
* The user get route now uses the correct filter when searching for UDM mapped properties (Bug #54474).

v1.5.2 (2022-01-07)
...................
* The Kelvin API can now be installed on servers with the role DC Primary and DC Backup (Bug #54310).

v1.5.1 (2021-11-30)
...................
* The Open Policy Agent component was added to components documentation (Bug #53960).
* The log output of the Open Policy Agent is now written to ``/var/log/univention/ucsschool-kelvin-rest-api/opa.log`` (Bug #53961).
* The test suite for the ``ucsschool.lib`` component was improved (Bug #53962).
* Username generation counter can now be raised above 100 (Bug #53987).
* The ``no_proxy`` environment variable is now honored by the Kelvin REST API when accessing the UDM REST API (Bug #54066).
* The user resource now has an ``expiration_date`` attribute, which can be used to set the account expiration date. A user won't be able to login from that date on (Bug #54126).

v1.5.0 (2021-09-10)
...................
* Unixhomes are now set correctly for users. (Bug #52926)
* The Kelvin API now supports udm properties on all Kelvin resources except roles. (Bug #53744)

v1.4.4 (2021-06-29)
...................
* The Kelvin API now supports UDM REST APIs using certificates, which are not signed by the UCS-CA. (Bug #52766)
* The UCS@school object validation now validate groups, schools and roles case-insensitive. (Bug #53044)

v1.4.3 (2021-06-16)
...................
* A security error was fixed, that allowed the unrestricted use of the Kelvin API with unsigned authentication tokens.
  Please update as fast as possible (Bug #53454)!

v1.4.2 (2021-05-26)
...................
* Support for hooks for objekts managed by classes from the package ``ucsschool.lib.models`` was added. See manual section `Python hooks for pre- and post-object-modification actions <https://docs.software-univention.de/ucsschool-kelvin-rest-api/installation-configuration.html#python-hooks-for-pre-and-post-object-modification-actions>`_ for details (Bug #49557).
* An error when creating usernames with templates was fixed (Bug #52925).

v1.4.1 (2021-05-03)
...................
* No error message is logged anymore after the deletion of an object (Bug #52896).
* Repeated restarts of the Kelvin server have been fixed.

v1.4.0 (2021-04-20)
...................
* The FastAPI framework has been updated to version ``0.63.0``.
* Open Policy Agent was added for access control and implemented partially for the user resource.
* The Kelvin API now supports creating schools.

v1.3.0 (2021-02-18)
...................
* It is now possible to change the roles of users. See manual section `Changing a users roles <https://docs.software-univention.de/ucsschool-kelvin-rest-api/resource-users.html#changing-a-users-roles>`_ for details (Bug #52659).
* Validation errors when reading malformed user objects from LDAP now produce more helpful error messages (Bug #52368).
* UCS@school user and group objects are now validated before usage, when loading them from LDAP. See manual sections `Resources <https://docs.software-univention.de/ucsschool-kelvin-rest-api/resources.html#resources>`_ and `Backup count of validation logging <https://docs.software-univention.de/ucsschool-kelvin-rest-api/installation-configuration.html#backup-count-of-validation-logging>`_ for details (Bug #52309).
* A bug setting the properties ``profilepath`` and ``sambahome`` to empty values when creating users has been fixed (Bug #52668).

v1.2.0 (2020-11-12)
...................
* Improve user resource search speed: find all matching users with one lookup (Bug #51813).
* Add fallback for retrieving LDAP connection settings from UCR if environment variables are not available (Bug #51154).
* Add attribute ``kelvin_password_hashes`` to user resource. It allows overwriting the password hashes in the UCS LDAP with the ones delivered. Use only if you know what you're doing!

v1.1.2 (2020-08-11)
...................
* The OpenAPI schema of the UDM REST API has been restricted to authenticated users. The Kelvin API now uses the updated ``update_openapi_script``, passing credentials to update the OpenAPI client library (Bug #51072).
* The school class resource has been modified to accept class name containing only one character (Bug #51363).
* Setting and changing the ``password`` attribute has been fixed (Bug #51285).
* The UCS CA is now registered in the HTTP client certification verification backend to prevent SSL certification errors when communicating with the UDM REST API on the Docker host (Bug #51510).
* The ``school_admin`` role is now supported (Bug #51509).
* Update Docker image base to Alpine 3.12, updating Python to 3.8 (Bug #51768).

v1.1.1 (2020-06-15)
...................
* The validation of the ``name`` attribute of the ``SchoolClass`` resource has been fixed to allow short class names like ``1``.
* The ``password`` attribute of the ``User`` resource has been fixed.
* The signatures of the ``UserPyHook`` methods have been adapted to be able to ``await`` async methods.
* The UCS CA is now added to the ``certifi`` SSL certification store.
* Support for the ``school_admin`` role was added.


v1.1.0 (2020-04-15)
...................
* The UDM REST API Python Client library has been updated to version ``0.4.0``, so it can handle authorized access to the UDM REST API OpenAPI schema.

v1.0.1 (2020-02-17)
...................
* The ucsschool lib has been extended to allow for context types other than ``school`` in ``ucsschool_roles`` attribute of most resources.

v1.0.0 (2020-01-20)
...................
* Initial release.<|MERGE_RESOLUTION|>--- conflicted
+++ resolved
@@ -12,13 +12,10 @@
 * The validation was adapted to prevent invalid school names in multiserver environments (Bug #54793).
 * An error has been fixed, which was raised by invalid UCS@school roles during the validation (Bug #54653).
 * Updated descriptions of variables in the Swagger UI to fit the expected values and added JSON Examples to descriptions where needed (Bug #54739).
-<<<<<<< HEAD
 * Allow the creation of school classes without share (Bug #54875).
 * Improve date validation error messages (Bug #54812).
 * Add work group resource (Bug #54876).
-=======
-* Entering an invalid school URL does not result in HTTP error-code 422 instead of 500 (Bug #52895).
->>>>>>> f5e7c9c6
+
 
 v1.5.4 (2022-04-27)
 .........
